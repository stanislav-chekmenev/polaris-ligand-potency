--- conflicted
+++ resolved
@@ -14,16 +14,10 @@
 FINAL_LEARNING_RATE = 1e-4
 MAX_EARLY_STOP = 10
 WEIGHT_DECAY = 1e-5
-WARMUP_BATCHES = 0
-<<<<<<< HEAD
-RUN_NAME = "MOL_PRED_WITH_ATT_EMB_DIM_32_BS_4_NM_ALL_NC_5_LR_1e-3_1e-4_AS_25"
-GRADIENT_CLIP = 5.0
-MODEL_NAME = "mol_predictor_att_out"
-=======
-RUN_NAME = "MOL_PRED_EMB_DIM_32_BS_4_LRO_1e-3_1e-4_LRE_5e-5_1e-5"
-GRADIENT_CLIP = 5.0
-MODEL_NAME = "mol_predictor_diff_lrs"
->>>>>>> 55c6fc31
+WARMUP_BATCHES = 500
+RUN_NAME = "MOL_PRED_WITH_ATT_EMB_DIM_32_BS_4_LRO_1e-3_1e-4_LRE_5e-5_1e-5"
+GRADIENT_CLIP = 1.0
+MODEL_NAME = "mol_predictor_att_diff_lrs"
 
 #### DEBUGGING CONFIG ####
 NUM_MOLECULES = 4
@@ -40,7 +34,7 @@
 
 # DATA LOADING
 BATCH_SIZE = 4
-NUM_WORKERS = multiprocessing.cpu_count() - 1
+NUM_WORKERS = multiprocessing.cpu_count() // 2
 
 # FEATURES
 NUM_POSSIBLE_ATOMS = 44  # Do not change, since it's the number of possible atoms given by Graphium
